// SPDX-License-Identifier: UNLICENSED
pragma solidity ^0.7.6;
pragma abicoder v2;

import {IUniswapV3Pool} from "v3-core/contracts/interfaces/IUniswapV3Pool.sol";
import {FullMath} from "v3-core/contracts/libraries/FullMath.sol";
import {TickMath} from "v3-core/contracts/libraries/TickMath.sol";
import {SqrtPriceMath} from "v3-core/contracts/libraries/SqrtPriceMath.sol";
import {LiquidityMath} from "v3-core/contracts/libraries/LiquidityMath.sol";
import {IDepth} from "./IDepth.sol";
import {PoolTickBitmap} from "./PoolTickBitmap.sol";

contract Depth is IDepth {
    function calculateDepths(address pool, uint256[] memory sqrtDepthX96, DepthConfig[] memory configs)
        external
        view
        override
        returns (uint256[] memory amounts)
    {
        require(sqrtDepthX96.length == configs.length, "LengthMismatch");
        amounts = new uint256[](sqrtDepthX96.length);

        // we may just want to do calculation inside here instead of calling out to func
        IDepth.PoolVariables memory poolVariables = initializePoolVariables(pool);

        for (uint256 i = 0; i < sqrtDepthX96.length; i++) {
            amounts[i] = _calculateDepth(poolVariables, configs[i], sqrtDepthX96[i]);
        }
        return amounts;
    }

<<<<<<< HEAD
    function _findNextTick(PoolVariables memory pool, int24 tick, bool upperDirection, bool lte)
        internal
        view
        returns (int24 tickNext)
    {
        bool initialized;

        if (lte) {
            (tickNext, initialized) =
                PoolTickBitmap.nextInitializedTickWithinOneWord(pool, upperDirection ? tick : tick - 1, !upperDirection);
        } else {
            (tickNext, initialized) =
                PoolTickBitmap.nextInitializedTickWithinOneWord(pool, upperDirection ? tick : tick, !upperDirection);
        }

        if (!initialized) {
            tickNext = upperDirection ? TickMath.MAX_TICK : TickMath.MIN_TICK;
        }
    }

    function _calculateDepth(PoolVariables memory pool, DepthConfig memory config, uint256 sqrtDepthX96)
        internal
        view
=======
    function _calculateDepth(PoolVariables memory poolVariables, DepthConfig memory config, uint256 sqrtDepthX96)
        internal
>>>>>>> 49469dd5
        returns (uint256)
    {
        uint256 returnAmt = 0;

<<<<<<< HEAD
        if (config.bothSides) {
            returnAmt += calculateOneSide(pool, config, sqrtDepthX96, true);
            returnAmt += calculateOneSide(pool, config, sqrtDepthX96, false);
        } else {
            returnAmt += calculateOneSide(pool, config, sqrtDepthX96, false);
=======
        if (config.side == Side.Both) {
            returnAmt += calculateOneSide(poolVariables, config, sqrtDepthX96, true);
            returnAmt += calculateOneSide(poolVariables, config, sqrtDepthX96, false);
        } else {
            returnAmt += calculateOneSide(poolVariables, config, sqrtDepthX96, config.side == Side.Upper ? true : false);
>>>>>>> 49469dd5
        }

        return returnAmt;
    }

    function calculateOneSide(
<<<<<<< HEAD
        PoolVariables memory pool,
        DepthConfig memory config,
        uint256 sqrtDepthX96,
        bool inversion
    ) internal view returns (uint256) {
        uint160 sqrtPriceRatioNext = pool.sqrtPriceX96;
        uint160 sqrtPriceX96Current = pool.sqrtPriceX96;
        int24 tickNext;
        bool upper = config.token0;

        // we pull the direction originally from the token, but when we want to calculate both sides, we invert the direction
        // while also keeping the token the same
        if (inversion) {
            upper = !upper;
        }

        uint160 sqrtPriceX96Tgt = upper
            ? uint160(FullMath.mulDiv(pool.sqrtPriceX96, sqrtDepthX96, 1 << 96))
            : uint160(FullMath.mulDiv(pool.sqrtPriceX96, 1 << 96, sqrtDepthX96));
        if (upper) {
            require(pool.sqrtPriceX96 <= sqrtPriceX96Tgt, "UpperboundOverflow");
        } else if (config.exact) {
=======
        PoolVariables memory poolVariables,
        DepthConfig memory config,
        uint256 sqrtDepthX96,
        bool calculateUpper
    ) internal view returns (uint256) {
        int24 tickNext;
        int24 direction;
        uint160 sqrtPriceX96Tgt;

        if (calculateUpper) {
            require(poolVariables.sqrtPriceX96 <= sqrtPriceX96Tgt, "UpperboundOverflow");
            tickNext = ((poolVariables.tick / poolVariables.tickSpacing) + 1) * poolVariables.tickSpacing;
            direction = int24(1);
            sqrtPriceX96Tgt = uint160(FullMath.mulDiv(poolVariables.sqrtPriceX96, sqrtDepthX96, 1 << 96));
        } else {
            tickNext = (poolVariables.tick / poolVariables.tickSpacing) * poolVariables.tickSpacing;
            direction = int24(-1);
            sqrtPriceX96Tgt = uint160(FullMath.mulDiv(poolVariables.sqrtPriceX96, 1 << 96, sqrtDepthX96));
        }
        // why are these mutually exclusive? pretty confusing & should separate out if possible..
        // and.. what happens if not upper and we want exact?
        if (config.exact) {
>>>>>>> 49469dd5
            // we want to calculate deflator = (1-p)^2 / 2 to approximate (1-p) instead of 1/(1+p)
            // because 1 / (1 + p) * price * (1-deflator) = (1-p) * price
            // this is because of the taylor series expansion of these values
            // however we need to keep everything in integers, so we cannot directly calculate sqrt(1-p)
            // 112045541949572287496682733568 = sqrt(2) * 2^96, which breaks this code/deflation
            require(sqrtDepthX96 < 112045541949572287496682733568, "ExceededMaxDepth");

            uint256 deflator = (sqrtDepthX96 * sqrtDepthX96 - (4 * (1 << 96)) - (1 << 192)) / (1 << 96);
            sqrtPriceX96Tgt =
                uint160(FullMath.mulDiv(sqrtPriceX96Tgt, ((1 << 192) - (deflator * deflator) / 2), 1 << 192));
        }

<<<<<<< HEAD
        // this finds the floor for lower and ceil for upper of the current tick range
        tickNext = _findNextTick(pool, pool.tick, upper, false);

        int128 liquidityNet = 0;
        uint128 liquiditySpot = pool.liquidity;
        uint256 tokenAmt = 0;
        bool searching = true;

        while (searching) {
=======
        uint160 sqrtPriceX96Current = poolVariables.sqrtPriceX96;
        uint128 liquiditySpot = poolVariables.liquidity;
        int128 liquidityNet;
        uint256 tokenAmt;
        uint160 sqrtPriceRatioNext;

        // we are going to find the sqrtPriceX96Tgt that we want to find
        // however we also don't want to overshoot it
        // here we are looking to see if we are equal to the sqrtPriceX96Tgt
        while (calculateUpper ? sqrtPriceX96Current < sqrtPriceX96Tgt : sqrtPriceX96Current > sqrtPriceX96Tgt) {
>>>>>>> 49469dd5
            sqrtPriceRatioNext = TickMath.getSqrtRatioAtTick(tickNext);

            // here we are checking if we blew past the target, and then if we did, we set it to the value we are searching for
            // then the loop above breaks
<<<<<<< HEAD
            if (upper ? sqrtPriceRatioNext > sqrtPriceX96Tgt : sqrtPriceRatioNext < sqrtPriceX96Tgt) {
=======
            if (calculateUpper ? sqrtPriceRatioNext > sqrtPriceX96Tgt : sqrtPriceRatioNext < sqrtPriceX96Tgt) {
>>>>>>> 49469dd5
                sqrtPriceRatioNext = sqrtPriceX96Tgt;
                searching = false;
            }

<<<<<<< HEAD
            tokenAmt += config.token0
                ? SqrtPriceMath.getAmount0Delta(sqrtPriceX96Current, sqrtPriceRatioNext, liquiditySpot, false)
                : SqrtPriceMath.getAmount1Delta(sqrtPriceX96Current, sqrtPriceRatioNext, liquiditySpot, false);

            // shift liquidity up or down
            // if we are no longer searching, we want to not calculate the next steps
            // we can't do this before tokenAmt += because this adjusts the inputs
            if (searching) {
                // find the amount of liquidity to shift before we calculate the next tick
                // kick out or add in the liquidiy that we are moving
                (, liquidityNet,,,,,,) = IUniswapV3Pool(pool.pool).ticks(tickNext);

                if (!upper) liquidityNet = -liquidityNet;
                liquiditySpot = LiquidityMath.addDelta(liquiditySpot, liquidityNet);

                // find what tick we will be shifting to
                // shift the range
                tickNext = _findNextTick(pool, tickNext, upper, true);

                sqrtPriceX96Current = sqrtPriceRatioNext;
            }
=======
            tokenAmt += config.amountInToken0
                ? SqrtPriceMath.getAmount0Delta(sqrtPriceX96Current, sqrtPriceRatioNext, liquiditySpot, false)
                : SqrtPriceMath.getAmount1Delta(sqrtPriceX96Current, sqrtPriceRatioNext, liquiditySpot, false);

            // find the amount of liquidity to shift before we calculate the next tick
            // kick out or add in the liquidiy that we are moving
            (, liquidityNet,,,,,,) = IUniswapV3Pool(poolVariables.pool).ticks(tickNext);

            // liquidityNet is added to the spot when going left to right (upper)
            // liquidityNet is subtracted to the spot when going right to left (lower)
            liquidityNet = liquidityNet * direction;
            liquiditySpot = LiquidityMath.addDelta(liquiditySpot, liquidityNet);

            // find what tick we will be shifting to
            // shift the range
            tickNext = ((tickNext / poolVariables.tickSpacing) + direction) * poolVariables.tickSpacing;
            sqrtPriceX96Current = sqrtPriceRatioNext;
>>>>>>> 49469dd5
        }

        return tokenAmt;
    }

<<<<<<< HEAD
    function initializePoolVariables(address poolAddress) internal view returns (PoolVariables memory poolVar) {
        IUniswapV3Pool pool = IUniswapV3Pool(address(poolAddress));
=======
    function initializePoolVariables(address poolAddress) internal view returns (PoolVariables memory poolVariables) {
        IUniswapV3Pool pool = IUniswapV3Pool(poolAddress);
>>>>>>> 49469dd5

        int24 tick;
        uint160 sqrtPriceX96;
        (sqrtPriceX96, tick,,,,,) = pool.slot0();

        poolVariables = IDepth.PoolVariables({
            tick: tick,
            tickSpacing: pool.tickSpacing(),
            liquidity: pool.liquidity(),
            sqrtPriceX96: sqrtPriceX96,
            pool: poolAddress
        });
    }
}<|MERGE_RESOLUTION|>--- conflicted
+++ resolved
@@ -29,8 +29,7 @@
         return amounts;
     }
 
-<<<<<<< HEAD
-    function _findNextTick(PoolVariables memory pool, int24 tick, bool upperDirection, bool lte)
+    function _findNextTick(PoolVariables memory poolVariables, int24 tick, bool upper, bool lte)
         internal
         view
         returns (int24 tickNext)
@@ -39,117 +38,67 @@
 
         if (lte) {
             (tickNext, initialized) =
-                PoolTickBitmap.nextInitializedTickWithinOneWord(pool, upperDirection ? tick : tick - 1, !upperDirection);
+                PoolTickBitmap.nextInitializedTickWithinOneWord(poolVariables, upper ? tick : tick - 1, !upper);
         } else {
             (tickNext, initialized) =
-                PoolTickBitmap.nextInitializedTickWithinOneWord(pool, upperDirection ? tick : tick, !upperDirection);
+                PoolTickBitmap.nextInitializedTickWithinOneWord(poolVariables, upper ? tick : tick, !upper);
         }
 
         if (!initialized) {
-            tickNext = upperDirection ? TickMath.MAX_TICK : TickMath.MIN_TICK;
+            tickNext = upper ? TickMath.MAX_TICK : TickMath.MIN_TICK;
         }
     }
 
-    function _calculateDepth(PoolVariables memory pool, DepthConfig memory config, uint256 sqrtDepthX96)
+    function _calculateDepth(PoolVariables memory poolVariables, DepthConfig memory config, uint256 sqrtDepthX96)
         internal
         view
-=======
-    function _calculateDepth(PoolVariables memory poolVariables, DepthConfig memory config, uint256 sqrtDepthX96)
-        internal
->>>>>>> 49469dd5
         returns (uint256)
     {
         uint256 returnAmt = 0;
 
-<<<<<<< HEAD
-        if (config.bothSides) {
-            returnAmt += calculateOneSide(pool, config, sqrtDepthX96, true);
-            returnAmt += calculateOneSide(pool, config, sqrtDepthX96, false);
-        } else {
-            returnAmt += calculateOneSide(pool, config, sqrtDepthX96, false);
-=======
         if (config.side == Side.Both) {
             returnAmt += calculateOneSide(poolVariables, config, sqrtDepthX96, true);
             returnAmt += calculateOneSide(poolVariables, config, sqrtDepthX96, false);
         } else {
             returnAmt += calculateOneSide(poolVariables, config, sqrtDepthX96, config.side == Side.Upper ? true : false);
->>>>>>> 49469dd5
         }
 
         return returnAmt;
     }
 
     function calculateOneSide(
-<<<<<<< HEAD
-        PoolVariables memory pool,
-        DepthConfig memory config,
-        uint256 sqrtDepthX96,
-        bool inversion
-    ) internal view returns (uint256) {
-        uint160 sqrtPriceRatioNext = pool.sqrtPriceX96;
-        uint160 sqrtPriceX96Current = pool.sqrtPriceX96;
-        int24 tickNext;
-        bool upper = config.token0;
-
-        // we pull the direction originally from the token, but when we want to calculate both sides, we invert the direction
-        // while also keeping the token the same
-        if (inversion) {
-            upper = !upper;
-        }
-
-        uint160 sqrtPriceX96Tgt = upper
-            ? uint160(FullMath.mulDiv(pool.sqrtPriceX96, sqrtDepthX96, 1 << 96))
-            : uint160(FullMath.mulDiv(pool.sqrtPriceX96, 1 << 96, sqrtDepthX96));
-        if (upper) {
-            require(pool.sqrtPriceX96 <= sqrtPriceX96Tgt, "UpperboundOverflow");
-        } else if (config.exact) {
-=======
         PoolVariables memory poolVariables,
         DepthConfig memory config,
         uint256 sqrtDepthX96,
-        bool calculateUpper
+        bool upper
     ) internal view returns (uint256) {
-        int24 tickNext;
         int24 direction;
         uint160 sqrtPriceX96Tgt;
 
-        if (calculateUpper) {
-            require(poolVariables.sqrtPriceX96 <= sqrtPriceX96Tgt, "UpperboundOverflow");
-            tickNext = ((poolVariables.tick / poolVariables.tickSpacing) + 1) * poolVariables.tickSpacing;
+        if (upper) {
             direction = int24(1);
             sqrtPriceX96Tgt = uint160(FullMath.mulDiv(poolVariables.sqrtPriceX96, sqrtDepthX96, 1 << 96));
+            require(poolVariables.sqrtPriceX96 <= sqrtPriceX96Tgt, "UpperboundOverflow");
         } else {
-            tickNext = (poolVariables.tick / poolVariables.tickSpacing) * poolVariables.tickSpacing;
+            if (config.exact) {
+                // we want to calculate deflator = (1-p)^2 / 2 to approximate (1-p) instead of 1/(1+p)
+                // because 1 / (1 + p) * price * (1-deflator) = (1-p) * price
+                // this is because of the taylor series expansion of these values
+                // however we need to keep everything in integers, so we cannot directly calculate sqrt(1-p)
+                // 112045541949572287496682733568 = sqrt(2) * 2^96, which breaks this code/deflation
+                require(sqrtDepthX96 < 112045541949572287496682733568, "ExceededMaxDepth");
+
+                uint256 deflator = (sqrtDepthX96 * sqrtDepthX96 - (4 * (1 << 96)) - (1 << 192)) / (1 << 96);
+                sqrtPriceX96Tgt =
+                    uint160(FullMath.mulDiv(sqrtPriceX96Tgt, ((1 << 192) - (deflator * deflator) / 2), 1 << 192));
+            } else {
+                sqrtPriceX96Tgt = uint160(FullMath.mulDiv(poolVariables.sqrtPriceX96, 1 << 96, sqrtDepthX96));
+            }
             direction = int24(-1);
-            sqrtPriceX96Tgt = uint160(FullMath.mulDiv(poolVariables.sqrtPriceX96, 1 << 96, sqrtDepthX96));
-        }
-        // why are these mutually exclusive? pretty confusing & should separate out if possible..
-        // and.. what happens if not upper and we want exact?
-        if (config.exact) {
->>>>>>> 49469dd5
-            // we want to calculate deflator = (1-p)^2 / 2 to approximate (1-p) instead of 1/(1+p)
-            // because 1 / (1 + p) * price * (1-deflator) = (1-p) * price
-            // this is because of the taylor series expansion of these values
-            // however we need to keep everything in integers, so we cannot directly calculate sqrt(1-p)
-            // 112045541949572287496682733568 = sqrt(2) * 2^96, which breaks this code/deflation
-            require(sqrtDepthX96 < 112045541949572287496682733568, "ExceededMaxDepth");
-
-            uint256 deflator = (sqrtDepthX96 * sqrtDepthX96 - (4 * (1 << 96)) - (1 << 192)) / (1 << 96);
-            sqrtPriceX96Tgt =
-                uint160(FullMath.mulDiv(sqrtPriceX96Tgt, ((1 << 192) - (deflator * deflator) / 2), 1 << 192));
         }
 
-<<<<<<< HEAD
-        // this finds the floor for lower and ceil for upper of the current tick range
-        tickNext = _findNextTick(pool, pool.tick, upper, false);
+        int24 tickNext = _findNextTick(poolVariables, poolVariables.tick, upper, false);
 
-        int128 liquidityNet = 0;
-        uint128 liquiditySpot = pool.liquidity;
-        uint256 tokenAmt = 0;
-        bool searching = true;
-
-        while (searching) {
-=======
         uint160 sqrtPriceX96Current = poolVariables.sqrtPriceX96;
         uint128 liquiditySpot = poolVariables.liquidity;
         int128 liquidityNet;
@@ -159,44 +108,19 @@
         // we are going to find the sqrtPriceX96Tgt that we want to find
         // however we also don't want to overshoot it
         // here we are looking to see if we are equal to the sqrtPriceX96Tgt
-        while (calculateUpper ? sqrtPriceX96Current < sqrtPriceX96Tgt : sqrtPriceX96Current > sqrtPriceX96Tgt) {
->>>>>>> 49469dd5
+        while (upper ? sqrtPriceX96Current < sqrtPriceX96Tgt : sqrtPriceX96Current > sqrtPriceX96Tgt) {
             sqrtPriceRatioNext = TickMath.getSqrtRatioAtTick(tickNext);
 
             // here we are checking if we blew past the target, and then if we did, we set it to the value we are searching for
             // then the loop above breaks
-<<<<<<< HEAD
             if (upper ? sqrtPriceRatioNext > sqrtPriceX96Tgt : sqrtPriceRatioNext < sqrtPriceX96Tgt) {
-=======
-            if (calculateUpper ? sqrtPriceRatioNext > sqrtPriceX96Tgt : sqrtPriceRatioNext < sqrtPriceX96Tgt) {
->>>>>>> 49469dd5
                 sqrtPriceRatioNext = sqrtPriceX96Tgt;
-                searching = false;
+                tokenAmt += config.amountInToken0
+                    ? SqrtPriceMath.getAmount0Delta(sqrtPriceX96Current, sqrtPriceRatioNext, liquiditySpot, false)
+                    : SqrtPriceMath.getAmount1Delta(sqrtPriceX96Current, sqrtPriceRatioNext, liquiditySpot, false);
+                break;
             }
 
-<<<<<<< HEAD
-            tokenAmt += config.token0
-                ? SqrtPriceMath.getAmount0Delta(sqrtPriceX96Current, sqrtPriceRatioNext, liquiditySpot, false)
-                : SqrtPriceMath.getAmount1Delta(sqrtPriceX96Current, sqrtPriceRatioNext, liquiditySpot, false);
-
-            // shift liquidity up or down
-            // if we are no longer searching, we want to not calculate the next steps
-            // we can't do this before tokenAmt += because this adjusts the inputs
-            if (searching) {
-                // find the amount of liquidity to shift before we calculate the next tick
-                // kick out or add in the liquidiy that we are moving
-                (, liquidityNet,,,,,,) = IUniswapV3Pool(pool.pool).ticks(tickNext);
-
-                if (!upper) liquidityNet = -liquidityNet;
-                liquiditySpot = LiquidityMath.addDelta(liquiditySpot, liquidityNet);
-
-                // find what tick we will be shifting to
-                // shift the range
-                tickNext = _findNextTick(pool, tickNext, upper, true);
-
-                sqrtPriceX96Current = sqrtPriceRatioNext;
-            }
-=======
             tokenAmt += config.amountInToken0
                 ? SqrtPriceMath.getAmount0Delta(sqrtPriceX96Current, sqrtPriceRatioNext, liquiditySpot, false)
                 : SqrtPriceMath.getAmount1Delta(sqrtPriceX96Current, sqrtPriceRatioNext, liquiditySpot, false);
@@ -212,21 +136,14 @@
 
             // find what tick we will be shifting to
             // shift the range
-            tickNext = ((tickNext / poolVariables.tickSpacing) + direction) * poolVariables.tickSpacing;
+            tickNext = _findNextTick(poolVariables, tickNext, upper, true);
             sqrtPriceX96Current = sqrtPriceRatioNext;
->>>>>>> 49469dd5
         }
-
         return tokenAmt;
     }
 
-<<<<<<< HEAD
-    function initializePoolVariables(address poolAddress) internal view returns (PoolVariables memory poolVar) {
-        IUniswapV3Pool pool = IUniswapV3Pool(address(poolAddress));
-=======
     function initializePoolVariables(address poolAddress) internal view returns (PoolVariables memory poolVariables) {
         IUniswapV3Pool pool = IUniswapV3Pool(poolAddress);
->>>>>>> 49469dd5
 
         int24 tick;
         uint160 sqrtPriceX96;
